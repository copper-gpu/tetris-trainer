"""
live_view.py
============

Continuously plays the latest checkpoints/best_model.zip in a Pygame window.
Once one episode finishes, it immediately starts the next—no “hang” after the first piece.

Key points:
- Keeps one persistent TetrisEnv + window open forever
- Loads model weights only when the file’s MD5 hash actually changes
- Inference runs on CPU so it never steals GPU memory from training
- Services Pygame events every loop so the window never freezes/“Not Responding”
- ESC or closing the window quits cleanly
"""

import time
import hashlib
import sys
from pathlib import Path
import threading

try:  # Ensure pygame is available
    import pygame
except ModuleNotFoundError as e:  # pragma: no cover - for runtime diagnostics
    print("Error: pygame is not installed. Run 'pip install -r requirements.txt' first.")
    raise SystemExit(1) from e

try:  # Ensure stable_baselines3 is installed
    from stable_baselines3 import PPO
except ModuleNotFoundError as e:  # pragma: no cover - for runtime diagnostics
    print("Error: stable-baselines3 is not installed. Run 'pip install -r requirements.txt' first.")
    raise SystemExit(1) from e

try:  # Ensure editable install of this repo
    from tetris_env import TetrisEnv
except ModuleNotFoundError as e:  # pragma: no cover - for runtime diagnostics
    print("Error: could not import tetris_env. Did you run 'pip install -e .'?")
    raise SystemExit(1) from e

BEST_MODEL = Path("checkpoints/best_model.zip")
last_hash  = None       # MD5 of the last‐loaded checkpoint
model      = None
device     = "cpu"      # do inference on CPU to leave GPU for training

# Async model loading helpers
load_thread      = None
load_exception   = None
loaded_model     = None
hash_being_loaded = None

# ── Helper to compute MD5 on the checkpoint file ──────────────────
def md5(path: Path) -> str:
    h = hashlib.md5()
    with open(path, "rb") as f:
        for block in iter(lambda: f.read(1 << 20), b""):
            h.update(block)
    return h.hexdigest()

# ── Initialize Pygame + one persistent TetrisEnv + window ─────────
pygame.init()
FONT = pygame.font.SysFont("consolas", 28, bold=True)

env = TetrisEnv()
env.render("human")   # opens Pygame window
env.reset()           # first reset

def overlay(text: str):
    """
    Draw a translucent overlay with `text` centered in the window.
    """
    if env.renderer is None or env.renderer.window is None:
        return
    surf = pygame.Surface(env.renderer.window.get_size(), pygame.SRCALPHA)
    surf.fill((0, 0, 0, 180))  # semi-transparent black
    txt  = FONT.render(text, True, (255, 255, 255))
    surf.blit(txt, txt.get_rect(center=surf.get_rect().center))
    env.renderer.window.blit(surf, (0, 0))
    pygame.display.flip()


def _load_model_async():
    """Background thread target for loading the PPO checkpoint."""
    global loaded_model, load_exception
    try:
<<<<<<< HEAD
        # Load the PPO checkpoint without creating or touching any env.
        # Accessing a live ``TetrisEnv`` from this background thread can
        # freeze Pygame, so we simply load the weights and use them later on
        # the main thread for inference.
        loaded_model = PPO.load(BEST_MODEL, device=device)
=======
        # Load the PPO checkpoint without attaching the live environment.
        # stable_baselines3 will access the environment's spaces during load,
        # which is safe, but calling env.reset() inside this background thread
        # can freeze Pygame.  By loading without ``env`` and assigning it on
        # the main thread, we avoid any Pygame calls outside the main loop.
        loaded_model = PPO.load(
            BEST_MODEL,
            device=device,
            custom_objects={"n_envs": 1},  # allow attaching single-env later
        )
>>>>>>> 3f44cc2e
    except Exception as e:
        load_exception = e

# ── Main loop ─────────────────────────────────────────────────────
while True:
    # 1) Service Pygame events to keep the window responsive
    for ev in pygame.event.get():
        if ev.type == pygame.QUIT or (ev.type == pygame.KEYDOWN and ev.key == pygame.K_ESCAPE):
            pygame.quit()
            sys.exit()

    # 2) Load checkpoints asynchronously so the window never freezes
    if load_thread is not None:
        if load_thread.is_alive():
            overlay("Loading best model …")
            time.sleep(0.1)
            continue
        load_thread.join()
        if load_exception:
            print("❌  Failed to load checkpoint:", load_exception)
            load_exception = None
            load_thread = None
            time.sleep(1.0)
            continue
        model = loaded_model
        loaded_model = None
        last_hash = hash_being_loaded
        print(f"🔄  Reloaded {BEST_MODEL}  (hash {last_hash[:8]})")
        load_thread = None
        continue

    if not BEST_MODEL.exists():
        overlay("Waiting for checkpoints/best_model.zip …")
        time.sleep(1.0)
        continue

    current_hash = md5(BEST_MODEL)
    if current_hash != last_hash:
        overlay("Loading best model …")
        hash_being_loaded = current_hash
        load_thread = threading.Thread(target=_load_model_async)
        load_thread.start()
        continue

    # 3) Play one episode, then loop back for the next
    try:
        obs, _ = env.reset()   # Always reset at the start of each new episode
        done = False
        while not done:
            # keep window responsive inside the episode
            for ev in pygame.event.get():
                if ev.type == pygame.QUIT or (ev.type == pygame.KEYDOWN and ev.key == pygame.K_ESCAPE):
                    pygame.quit()
                    sys.exit()

            action, _ = model.predict(obs, deterministic=True)
            obs, _, done, _, _ = env.step(int(action))
            time.sleep(0.02)   # about 50 FPS
        # ── Episode ended; loop returns to top, resets again ──

    except Exception as e:
        print("⚠️  Runtime error during play:", e, "– restarting episode")
        time.sleep(0.5)
        # Loop will naturally go back, reset, and try again
<|MERGE_RESOLUTION|>--- conflicted
+++ resolved
@@ -1,166 +1,95 @@
-"""
-live_view.py
-============
-
-Continuously plays the latest checkpoints/best_model.zip in a Pygame window.
-Once one episode finishes, it immediately starts the next—no “hang” after the first piece.
-
-Key points:
-- Keeps one persistent TetrisEnv + window open forever
-- Loads model weights only when the file’s MD5 hash actually changes
-- Inference runs on CPU so it never steals GPU memory from training
-- Services Pygame events every loop so the window never freezes/“Not Responding”
-- ESC or closing the window quits cleanly
-"""
-
-import time
-import hashlib
-import sys
-from pathlib import Path
-import threading
-
-try:  # Ensure pygame is available
-    import pygame
-except ModuleNotFoundError as e:  # pragma: no cover - for runtime diagnostics
-    print("Error: pygame is not installed. Run 'pip install -r requirements.txt' first.")
-    raise SystemExit(1) from e
-
-try:  # Ensure stable_baselines3 is installed
-    from stable_baselines3 import PPO
-except ModuleNotFoundError as e:  # pragma: no cover - for runtime diagnostics
-    print("Error: stable-baselines3 is not installed. Run 'pip install -r requirements.txt' first.")
-    raise SystemExit(1) from e
-
-try:  # Ensure editable install of this repo
-    from tetris_env import TetrisEnv
-except ModuleNotFoundError as e:  # pragma: no cover - for runtime diagnostics
-    print("Error: could not import tetris_env. Did you run 'pip install -e .'?")
-    raise SystemExit(1) from e
-
-BEST_MODEL = Path("checkpoints/best_model.zip")
-last_hash  = None       # MD5 of the last‐loaded checkpoint
-model      = None
-device     = "cpu"      # do inference on CPU to leave GPU for training
-
-# Async model loading helpers
-load_thread      = None
-load_exception   = None
-loaded_model     = None
-hash_being_loaded = None
-
-# ── Helper to compute MD5 on the checkpoint file ──────────────────
-def md5(path: Path) -> str:
-    h = hashlib.md5()
-    with open(path, "rb") as f:
-        for block in iter(lambda: f.read(1 << 20), b""):
-            h.update(block)
-    return h.hexdigest()
-
-# ── Initialize Pygame + one persistent TetrisEnv + window ─────────
-pygame.init()
-FONT = pygame.font.SysFont("consolas", 28, bold=True)
-
-env = TetrisEnv()
-env.render("human")   # opens Pygame window
-env.reset()           # first reset
-
-def overlay(text: str):
-    """
-    Draw a translucent overlay with `text` centered in the window.
-    """
-    if env.renderer is None or env.renderer.window is None:
-        return
-    surf = pygame.Surface(env.renderer.window.get_size(), pygame.SRCALPHA)
-    surf.fill((0, 0, 0, 180))  # semi-transparent black
-    txt  = FONT.render(text, True, (255, 255, 255))
-    surf.blit(txt, txt.get_rect(center=surf.get_rect().center))
-    env.renderer.window.blit(surf, (0, 0))
-    pygame.display.flip()
-
-
-def _load_model_async():
-    """Background thread target for loading the PPO checkpoint."""
-    global loaded_model, load_exception
-    try:
-<<<<<<< HEAD
-        # Load the PPO checkpoint without creating or touching any env.
-        # Accessing a live ``TetrisEnv`` from this background thread can
-        # freeze Pygame, so we simply load the weights and use them later on
-        # the main thread for inference.
-        loaded_model = PPO.load(BEST_MODEL, device=device)
-=======
-        # Load the PPO checkpoint without attaching the live environment.
-        # stable_baselines3 will access the environment's spaces during load,
-        # which is safe, but calling env.reset() inside this background thread
-        # can freeze Pygame.  By loading without ``env`` and assigning it on
-        # the main thread, we avoid any Pygame calls outside the main loop.
-        loaded_model = PPO.load(
-            BEST_MODEL,
-            device=device,
-            custom_objects={"n_envs": 1},  # allow attaching single-env later
-        )
->>>>>>> 3f44cc2e
-    except Exception as e:
-        load_exception = e
-
-# ── Main loop ─────────────────────────────────────────────────────
-while True:
-    # 1) Service Pygame events to keep the window responsive
-    for ev in pygame.event.get():
-        if ev.type == pygame.QUIT or (ev.type == pygame.KEYDOWN and ev.key == pygame.K_ESCAPE):
-            pygame.quit()
-            sys.exit()
-
-    # 2) Load checkpoints asynchronously so the window never freezes
-    if load_thread is not None:
-        if load_thread.is_alive():
-            overlay("Loading best model …")
-            time.sleep(0.1)
-            continue
-        load_thread.join()
-        if load_exception:
-            print("❌  Failed to load checkpoint:", load_exception)
-            load_exception = None
-            load_thread = None
-            time.sleep(1.0)
-            continue
-        model = loaded_model
-        loaded_model = None
-        last_hash = hash_being_loaded
-        print(f"🔄  Reloaded {BEST_MODEL}  (hash {last_hash[:8]})")
-        load_thread = None
-        continue
-
-    if not BEST_MODEL.exists():
-        overlay("Waiting for checkpoints/best_model.zip …")
-        time.sleep(1.0)
-        continue
-
-    current_hash = md5(BEST_MODEL)
-    if current_hash != last_hash:
-        overlay("Loading best model …")
-        hash_being_loaded = current_hash
-        load_thread = threading.Thread(target=_load_model_async)
-        load_thread.start()
-        continue
-
-    # 3) Play one episode, then loop back for the next
-    try:
-        obs, _ = env.reset()   # Always reset at the start of each new episode
-        done = False
-        while not done:
-            # keep window responsive inside the episode
-            for ev in pygame.event.get():
-                if ev.type == pygame.QUIT or (ev.type == pygame.KEYDOWN and ev.key == pygame.K_ESCAPE):
-                    pygame.quit()
-                    sys.exit()
-
-            action, _ = model.predict(obs, deterministic=True)
-            obs, _, done, _, _ = env.step(int(action))
-            time.sleep(0.02)   # about 50 FPS
-        # ── Episode ended; loop returns to top, resets again ──
-
-    except Exception as e:
-        print("⚠️  Runtime error during play:", e, "– restarting episode")
-        time.sleep(0.5)
-        # Loop will naturally go back, reset, and try again
+diff --git a/live_view.py b/live_view.py
+index cf1ac3a070f1e45c2773be007ce5301cd0dd871d..18c3adbe807264d6692f46251c50331c79032ba8 100644
+--- a/live_view.py
++++ b/live_view.py
+@@ -60,86 +60,80 @@ def md5(path: Path) -> str:
+ pygame.init()
+ FONT = pygame.font.SysFont("consolas", 28, bold=True)
+ 
+ env = TetrisEnv()
+ env.render("human")   # opens Pygame window
+ env.reset()           # first reset
+ 
+ def overlay(text: str):
+     """
+     Draw a translucent overlay with `text` centered in the window.
+     """
+     if env.renderer is None or env.renderer.window is None:
+         return
+     surf = pygame.Surface(env.renderer.window.get_size(), pygame.SRCALPHA)
+     surf.fill((0, 0, 0, 180))  # semi-transparent black
+     txt  = FONT.render(text, True, (255, 255, 255))
+     surf.blit(txt, txt.get_rect(center=surf.get_rect().center))
+     env.renderer.window.blit(surf, (0, 0))
+     pygame.display.flip()
+ 
+ 
+ def _load_model_async():
+     """Background thread target for loading the PPO checkpoint."""
+     global loaded_model, load_exception
+     try:
+-        # Load the PPO checkpoint without attaching the live environment.
+-        # stable_baselines3 will access the environment's spaces during load,
+-        # which is safe, but calling env.reset() inside this background thread
+-        # can freeze Pygame.  By loading without ``env`` and assigning it on
+-        # the main thread, we avoid any Pygame calls outside the main loop.
++        # Load the PPO checkpoint without creating or touching any env.
++        # Accessing a live ``TetrisEnv`` from this background thread can
++        # freeze Pygame, so we simply load the weights and use them later on
++        # the main thread for inference.
+         loaded_model = PPO.load(BEST_MODEL, device=device)
+     except Exception as e:
+         load_exception = e
+ 
+ # ── Main loop ─────────────────────────────────────────────────────
+ while True:
+     # 1) Service Pygame events to keep the window responsive
+     for ev in pygame.event.get():
+         if ev.type == pygame.QUIT or (ev.type == pygame.KEYDOWN and ev.key == pygame.K_ESCAPE):
+             pygame.quit()
+             sys.exit()
+ 
+     # 2) Load checkpoints asynchronously so the window never freezes
+     if load_thread is not None:
+         if load_thread.is_alive():
+             overlay("Loading best model …")
+             time.sleep(0.1)
+             continue
+         load_thread.join()
+         if load_exception:
+             print("❌  Failed to load checkpoint:", load_exception)
+             load_exception = None
+             load_thread = None
+             time.sleep(1.0)
+             continue
+         model = loaded_model
+-        if model is not None:
+-            # Attach the live environment on the main thread where all
+-            # Pygame interactions happen. Calling set_env here ensures we
+-            # avoid any Pygame calls from the loader thread.
+-            model.set_env(env)
+         loaded_model = None
+         last_hash = hash_being_loaded
+         print(f"🔄  Reloaded {BEST_MODEL}  (hash {last_hash[:8]})")
+         load_thread = None
+         continue
+ 
+     if not BEST_MODEL.exists():
+         overlay("Waiting for checkpoints/best_model.zip …")
+         time.sleep(1.0)
+         continue
+ 
+     current_hash = md5(BEST_MODEL)
+     if current_hash != last_hash:
+         overlay("Loading best model …")
+         hash_being_loaded = current_hash
+         load_thread = threading.Thread(target=_load_model_async)
+         load_thread.start()
+         continue
+ 
+     # 3) Play one episode, then loop back for the next
+     try:
+         obs, _ = env.reset()   # Always reset at the start of each new episode
+         done = False
+         while not done:
+             # keep window responsive inside the episode